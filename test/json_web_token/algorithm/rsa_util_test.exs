defmodule JsonWebToken.Algorithm.RsaUtilTest do
  use ExUnit.Case

  alias JsonWebToken.Algorithm.Rsa
  alias JsonWebToken.Algorithm.RsaUtil

  @path_to_keys "test/fixtures/rsa"

  test "private_key" do
    key = RsaUtil.private_key(@path_to_keys, "private_key.pem")
    assert length(key) == 3
    assert byte_size(Rsa.modulus key) == 261
  end

  test "public_key" do
    key = RsaUtil.public_key(@path_to_keys, "public_key.pem")
    assert length(key) == 2
    assert byte_size(Rsa.modulus key) == 261
  end

<<<<<<< HEAD
  test "private key with ASN.1 header" do
    key = RsaUtil.private_key(@path_to_keys, "private_key_asn1_header.pem")
    assert length(key) == 3
    assert byte_size(Rsa.modulus key) == 261
=======
  test "private key passed in directly" do
    file_key   = RsaUtil.private_key(@path_to_keys, "private_key.pem")
    string_key = Path.join(@path_to_keys, "private_key.pem")
                 |> File.read!
                 |> RsaUtil.private_key

    assert file_key == string_key
  end

  test "public key passed in directly" do
    file_key   = RsaUtil.public_key(@path_to_keys, "public_key.pem")
    string_key = Path.join(@path_to_keys, "public_key.pem")
                 |> File.read!
                 |> RsaUtil.public_key

    assert file_key == string_key
>>>>>>> 91786ea8
  end
end<|MERGE_RESOLUTION|>--- conflicted
+++ resolved
@@ -18,28 +18,27 @@
     assert byte_size(Rsa.modulus key) == 261
   end
 
-<<<<<<< HEAD
   test "private key with ASN.1 header" do
     key = RsaUtil.private_key(@path_to_keys, "private_key_asn1_header.pem")
     assert length(key) == 3
     assert byte_size(Rsa.modulus key) == 261
-=======
+  end
+
   test "private key passed in directly" do
-    file_key   = RsaUtil.private_key(@path_to_keys, "private_key.pem")
-    string_key = Path.join(@path_to_keys, "private_key.pem")
-                 |> File.read!
-                 |> RsaUtil.private_key
-
+    file_key = RsaUtil.private_key(@path_to_keys, "private_key.pem")
+    string_key =
+      Path.join(@path_to_keys, "private_key.pem")
+      |> File.read!
+      |> RsaUtil.private_key
     assert file_key == string_key
   end
 
   test "public key passed in directly" do
-    file_key   = RsaUtil.public_key(@path_to_keys, "public_key.pem")
-    string_key = Path.join(@path_to_keys, "public_key.pem")
-                 |> File.read!
-                 |> RsaUtil.public_key
-
+    file_key = RsaUtil.public_key(@path_to_keys, "public_key.pem")
+    string_key =
+      Path.join(@path_to_keys, "public_key.pem")
+        |> File.read!
+        |> RsaUtil.public_key
     assert file_key == string_key
->>>>>>> 91786ea8
   end
 end