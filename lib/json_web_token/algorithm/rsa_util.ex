--- conflicted
+++ resolved
@@ -20,20 +20,6 @@
     [e, n]
   end
 
-<<<<<<< HEAD
-  defp entry_decode(path_to_keys, filename) do
-    key = pem_read(path_to_keys, filename)
-          |> :public_key.pem_decode
-          |> List.first
-          |> :public_key.pem_entry_decode
-
-    case key do
-      {:PrivateKeyInfo, _, _, der_key, _} ->
-        :public_key.der_decode(:RSAPrivateKey, der_key)
-       _ ->
-         key
-     end
-=======
   @doc "Load an RSA public key from a pem file"
   def public_key(path_to_keys, filename) do
     pem_read(path_to_keys, filename)
@@ -45,8 +31,13 @@
     |> :public_key.pem_decode
     |> List.first
     |> :public_key.pem_entry_decode
->>>>>>> 91786ea8
+    |> asn1_decode
   end
+
+  defp asn1_decode({:PrivateKeyInfo, _, _, der_key, _}) do
+    :public_key.der_decode(:RSAPrivateKey, der_key)
+  end
+  defp asn1_decode(der), do: der
 
   defp pem_read(path_to_keys, filename) do
     Path.join(path_to_keys, filename)
